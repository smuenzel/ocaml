(**************************************************************************)
(*                                                                        *)
(*                                OCaml                                   *)
(*                                                                        *)
(*    Thomas Gazagnaire (OCamlPro), Fabrice Le Fessant (INRIA Saclay)     *)
(*                                                                        *)
(*   Copyright 2007 Institut National de Recherche en Informatique et     *)
(*   en Automatique.  All rights reserved.  This file is distributed      *)
(*   under the terms of the Q Public License version 1.0.                 *)
(*                                                                        *)
(**************************************************************************)

open Asttypes
open Typedtree
open Parsetree
open Ast_helper

(*
Some notes:

   * For Pexp_function, we cannot go back to the exact original version
   when there is a default argument, because the default argument is
   translated in the typer. The code, if printed, will not be parsable because
   new generated identifiers are not correct.

   * For Pexp_apply, it is unclear whether arguments are reordered, especially
    when there are optional arguments.

  * TODO: check Ttype_variant -> Ptype_variant (stub None)

*)


let option f = function None -> None | Some e -> Some (f e)

let rec lident_of_path path =
  match path with
      Path.Pident id -> Longident.Lident (Ident.name id)
    | Path.Pdot (p, s, _) -> Longident.Ldot (lident_of_path p, s)
    | Path.Papply (p1, p2) ->
        Longident.Lapply (lident_of_path p1, lident_of_path p2)

let rec untype_structure str =
  List.map untype_structure_item str.str_items

and untype_structure_item item =
  let desc =
    match item.str_desc with
      Tstr_eval (exp, attrs) -> Pstr_eval (untype_expression exp, attrs)
    | Tstr_value (rec_flag, list) ->
        Pstr_value (rec_flag, List.map untype_binding list)
    | Tstr_primitive vd ->
        Pstr_primitive (untype_value_description vd)
    | Tstr_type list ->
        Pstr_type (List.map untype_type_declaration list)
    | Tstr_typext tyext ->
        Pstr_typext (untype_type_extension tyext)
    | Tstr_exception ext ->
        Pstr_exception (untype_extension_constructor ext)
    | Tstr_module mb ->
        Pstr_module (untype_module_binding mb)
    | Tstr_recmodule list ->
        Pstr_recmodule (List.map untype_module_binding list)
    | Tstr_modtype mtd ->
        Pstr_modtype {pmtd_name=mtd.mtd_name;
                      pmtd_type=option untype_module_type mtd.mtd_type;
                      pmtd_loc=mtd.mtd_loc;pmtd_attributes=mtd.mtd_attributes;}
    | Tstr_open od ->
        Pstr_open {popen_lid = od.open_txt; popen_override = od.open_override;
                   popen_attributes = od.open_attributes;
                   popen_loc = od.open_loc;
                  }
    | Tstr_class list ->
        Pstr_class
          (List.map
             (fun (ci, _, _) -> untype_class_declaration ci)
             list)
    | Tstr_class_type list ->
        Pstr_class_type
          (List.map
             (fun (_id, _name, ct) -> untype_class_type_declaration ct)
             list)
    | Tstr_include incl ->
        Pstr_include {pincl_mod = untype_module_expr incl.incl_mod;
                      pincl_attributes = incl.incl_attributes;
                      pincl_loc = incl.incl_loc;
                     }
    | Tstr_attribute x ->
        Pstr_attribute x
  in
  { pstr_desc = desc; pstr_loc = item.str_loc; }

and untype_value_description v =
  {
   pval_name = v.val_name;
   pval_prim = v.val_prim;
   pval_type = untype_core_type v.val_desc;
   pval_loc = v.val_loc;
   pval_attributes = v.val_attributes;
  }

and untype_module_binding mb =
  {
   pmb_name = mb.mb_name;
   pmb_expr = untype_module_expr mb.mb_expr;
   pmb_attributes = mb.mb_attributes;
   pmb_loc = mb.mb_loc;
  }

and untype_type_declaration decl =
  {
    ptype_name = decl.typ_name;
    ptype_params = List.map untype_type_parameter decl.typ_params;
    ptype_cstrs = List.map (fun (ct1, ct2, loc) ->
        (untype_core_type ct1,
          untype_core_type ct2, loc)
    ) decl.typ_cstrs;
    ptype_kind = (match decl.typ_kind with
        Ttype_abstract -> Ptype_abstract
      | Ttype_variant list ->
          Ptype_variant (List.map untype_constructor_declaration list)
      | Ttype_record list ->
          Ptype_record (List.map untype_label_declaration list)
<<<<<<< HEAD
=======
      | Ttype_open -> Ptype_open
>>>>>>> 047e0974
    );
    ptype_private = decl.typ_private;
    ptype_manifest = option untype_core_type decl.typ_manifest;
    ptype_attributes = decl.typ_attributes;
    ptype_loc = decl.typ_loc;
  }

<<<<<<< HEAD
and untype_label_declaration ld =
  {
    pld_name=ld.ld_name;
    pld_mutable=ld.ld_mutable;
    pld_type=untype_core_type ld.ld_type;
    pld_loc=ld.ld_loc;
    pld_attributes=ld.ld_attributes;
  }
=======
and untype_type_parameter (ct, v) = (untype_core_type ct, v)
>>>>>>> 047e0974

and untype_constructor_declaration cd =
  {
   pcd_name = cd.cd_name;
   pcd_args = begin match cd.cd_args with
   | Cstr_tuple l -> Pcstr_tuple (List.map untype_core_type l)
   | Cstr_record l -> Pcstr_record (List.map untype_label_declaration l)
   end;
   pcd_res = option untype_core_type cd.cd_res;
   pcd_loc = cd.cd_loc;
   pcd_attributes = cd.cd_attributes;
  }

and untype_label_declaration ld =
  {
    pld_name=ld.ld_name;
    pld_mutable=ld.ld_mutable;
    pld_type=untype_core_type ld.ld_type;
    pld_loc=ld.ld_loc;
    pld_attributes=ld.ld_attributes
  }

and untype_type_extension tyext =
  {
    ptyext_path = tyext.tyext_txt;
    ptyext_params = List.map untype_type_parameter tyext.tyext_params;
    ptyext_constructors =
      List.map untype_extension_constructor tyext.tyext_constructors;
    ptyext_private = tyext.tyext_private;
    ptyext_attributes = tyext.tyext_attributes;
  }

and untype_extension_constructor ext =
  {
    pext_name = ext.ext_name;
    pext_kind = (match ext.ext_kind with
        Text_decl (args, ret) ->
          Pext_decl (List.map untype_core_type args,
                     option untype_core_type ret)
      | Text_rebind (_p, lid) -> Pext_rebind lid
    );
    pext_loc = ext.ext_loc;
    pext_attributes = ext.ext_attributes;
  }

and untype_pattern pat =
  let desc =
  match pat with
      { pat_extra=[Tpat_unpack, _, _attrs]; pat_desc = Tpat_var (_,name); _ } ->
        Ppat_unpack name
    | { pat_extra=[Tpat_type (_path, lid), _, _attrs]; _ } -> Ppat_type lid
    | { pat_extra= (Tpat_constraint ct, _, _attrs) :: rem; _ } ->
        Ppat_constraint (untype_pattern { pat with pat_extra=rem },
                         untype_core_type ct)
    | _ ->
    match pat.pat_desc with
      Tpat_any -> Ppat_any
    | Tpat_var (id, name) ->
        begin
          match (Ident.name id).[0] with
            'A'..'Z' ->
              Ppat_unpack name
          | _ ->
              Ppat_var name
        end
    | Tpat_alias (pat, _id, name) ->
        Ppat_alias (untype_pattern pat, name)
    | Tpat_constant cst -> Ppat_constant cst
    | Tpat_tuple list ->
        Ppat_tuple (List.map untype_pattern list)
    | Tpat_construct (lid, _, args) ->
        Ppat_construct (lid,
          (match args with
              [] -> None
            | [arg] -> Some (untype_pattern arg)
            | args ->
                Some
                  (Pat.tuple ~loc:pat.pat_loc
                     (List.map untype_pattern args)
                  )
          ))
    | Tpat_variant (label, pato, _) ->
        Ppat_variant (label, option untype_pattern pato)
    | Tpat_record (list, closed) ->
        Ppat_record (List.map (fun (lid, _, pat) ->
              lid, untype_pattern pat) list, closed)
    | Tpat_array list -> Ppat_array (List.map untype_pattern list)
    | Tpat_or (p1, p2, _) -> Ppat_or (untype_pattern p1, untype_pattern p2)
    | Tpat_lazy p -> Ppat_lazy (untype_pattern p)
  in
  Pat.mk ~loc:pat.pat_loc ~attrs:pat.pat_attributes desc
    (* todo: fix attributes on extras *)

and untype_extra (extra, loc, attrs) sexp =
  let desc =
    match extra with
      Texp_coerce (cty1, cty2) ->
        Pexp_coerce (sexp,
                     option untype_core_type cty1,
                     untype_core_type cty2)
    | Texp_constraint cty ->
        Pexp_constraint (sexp, untype_core_type cty)
    | Texp_open (ovf, _path, lid, _) -> Pexp_open (ovf, lid, sexp)
    | Texp_poly cto -> Pexp_poly (sexp, option untype_core_type cto)
    | Texp_newtype s -> Pexp_newtype (s, sexp)
  in
  Exp.mk ~loc ~attrs desc

and untype_cases l = List.map untype_case l

and untype_case {c_lhs; c_guard; c_rhs} =
  {
   pc_lhs = untype_pattern c_lhs;
   pc_guard = option untype_expression c_guard;
   pc_rhs = untype_expression c_rhs;
  }

and untype_binding {vb_pat; vb_expr; vb_attributes; vb_loc} =
  {
    pvb_pat = untype_pattern vb_pat;
    pvb_expr = untype_expression vb_expr;
    pvb_attributes = vb_attributes;
    pvb_loc = vb_loc;
  }

and untype_expression exp =
  let desc =
    match exp.exp_desc with
      Texp_ident (_path, lid, _) -> Pexp_ident (lid)
    | Texp_constant cst -> Pexp_constant cst
    | Texp_let (rec_flag, list, exp) ->
        Pexp_let (rec_flag,
          List.map untype_binding list,
          untype_expression exp)
    | Texp_function (label, [{c_lhs=p; c_guard=None; c_rhs=e}], _) ->
        Pexp_fun (label, None, untype_pattern p, untype_expression e)
    | Texp_function ("", cases, _) ->
        Pexp_function (untype_cases cases)
    | Texp_function _ ->
        assert false
    | Texp_apply (exp, list) ->
        Pexp_apply (untype_expression exp,
          List.fold_right (fun (label, expo, _) list ->
              match expo with
                None -> list
              | Some exp -> (label, untype_expression exp) :: list
          ) list [])
    | Texp_match (exp, cases, exn_cases, _) ->
      let merged_cases = untype_cases cases
        @ List.map
          (fun c ->
            let uc = untype_case c in
            let pat = { uc.pc_lhs
                        with ppat_desc = Ppat_exception uc.pc_lhs }
            in
            { uc with pc_lhs = pat })
          exn_cases
      in 
      Pexp_match (untype_expression exp, merged_cases)
    | Texp_try (exp, cases) ->
        Pexp_try (untype_expression exp, untype_cases cases)
    | Texp_tuple list ->
        Pexp_tuple (List.map untype_expression list)
    | Texp_construct (lid, _, args) ->
        Pexp_construct (lid,
          (match args with
              [] -> None
          | [ arg ] -> Some (untype_expression arg)
          | args ->
              Some
                (Exp.tuple ~loc:exp.exp_loc (List.map untype_expression args))
          ))
    | Texp_variant (label, expo) ->
        Pexp_variant (label, option untype_expression expo)
    | Texp_record (list, expo) ->
        Pexp_record (List.map (fun (lid, _, exp) ->
              lid, untype_expression exp
          ) list,
          option untype_expression expo)
    | Texp_field (exp, lid, _label) ->
        Pexp_field (untype_expression exp, lid)
    | Texp_setfield (exp1, lid, _label, exp2) ->
        Pexp_setfield (untype_expression exp1, lid,
          untype_expression exp2)
    | Texp_array list ->
        Pexp_array (List.map untype_expression list)
    | Texp_ifthenelse (exp1, exp2, expo) ->
        Pexp_ifthenelse (untype_expression exp1,
          untype_expression exp2,
          option untype_expression expo)
    | Texp_sequence (exp1, exp2) ->
        Pexp_sequence (untype_expression exp1, untype_expression exp2)
    | Texp_while (exp1, exp2) ->
        Pexp_while (untype_expression exp1, untype_expression exp2)
    | Texp_for (_id, name, exp1, exp2, dir, exp3) ->
        Pexp_for (name,
          untype_expression exp1, untype_expression exp2,
          dir, untype_expression exp3)
    | Texp_send (exp, meth, _) ->
        Pexp_send (untype_expression exp, match meth with
            Tmeth_name name -> name
          | Tmeth_val id -> Ident.name id)
    | Texp_new (_path, lid, _) -> Pexp_new (lid)
    | Texp_instvar (_, path, name) ->
      Pexp_ident ({name with txt = lident_of_path path})
    | Texp_setinstvar (_, _path, lid, exp) ->
        Pexp_setinstvar (lid, untype_expression exp)
    | Texp_override (_, list) ->
        Pexp_override (List.map (fun (_path, lid, exp) ->
              lid, untype_expression exp
          ) list)
    | Texp_letmodule (_id, name, mexpr, exp) ->
        Pexp_letmodule (name, untype_module_expr mexpr,
          untype_expression exp)
    | Texp_assert exp -> Pexp_assert (untype_expression exp)
    | Texp_lazy exp -> Pexp_lazy (untype_expression exp)
    | Texp_object (cl, _) ->
        Pexp_object (untype_class_structure cl)
    | Texp_pack (mexpr) ->
        Pexp_pack (untype_module_expr mexpr)
  in
  List.fold_right untype_extra exp.exp_extra
    (Exp.mk ~loc:exp.exp_loc ~attrs:exp.exp_attributes desc)

and untype_package_type pack =
  (pack.pack_txt,
    List.map (fun (s, ct) ->
        (s, untype_core_type ct)) pack.pack_fields)

and untype_signature sg =
  List.map untype_signature_item sg.sig_items

and untype_signature_item item =
  let desc =
    match item.sig_desc with
      Tsig_value v ->
        Psig_value (untype_value_description v)
    | Tsig_type list ->
        Psig_type (List.map untype_type_declaration list)
    | Tsig_typext tyext ->
        Psig_typext (untype_type_extension tyext)
    | Tsig_exception ext ->
        Psig_exception (untype_extension_constructor ext)
    | Tsig_module md ->
        Psig_module {pmd_name = md.md_name;
                     pmd_type = untype_module_type md.md_type;
                     pmd_attributes = md.md_attributes; pmd_loc = md.md_loc;
                    }
    | Tsig_recmodule list ->
        Psig_recmodule (List.map (fun md ->
              {pmd_name = md.md_name; pmd_type = untype_module_type md.md_type;
               pmd_attributes = md.md_attributes; pmd_loc = md.md_loc}) list)
    | Tsig_modtype mtd ->
        Psig_modtype {pmtd_name=mtd.mtd_name;
                      pmtd_type=option untype_module_type mtd.mtd_type;
                      pmtd_attributes=mtd.mtd_attributes; pmtd_loc=mtd.mtd_loc}
    | Tsig_open od ->
        Psig_open {popen_lid = od.open_txt;
                   popen_override = od.open_override;
                   popen_attributes = od.open_attributes;
                   popen_loc = od.open_loc;
                  }
    | Tsig_include incl ->
        Psig_include {pincl_mod = untype_module_type incl.incl_mod;
                      pincl_attributes = incl.incl_attributes;
                      pincl_loc = incl.incl_loc;
                     }
    | Tsig_class list ->
        Psig_class (List.map untype_class_description list)
    | Tsig_class_type list ->
        Psig_class_type (List.map untype_class_type_declaration list)
    | Tsig_attribute x ->
        Psig_attribute x
  in
  { psig_desc = desc;
    psig_loc = item.sig_loc;
  }

and untype_class_declaration cd =
  {
    pci_virt = cd.ci_virt;
    pci_params = List.map untype_type_parameter cd.ci_params;
    pci_name = cd.ci_id_name;
    pci_expr = untype_class_expr cd.ci_expr;
    pci_loc = cd.ci_loc;
    pci_attributes = cd.ci_attributes;
  }

and untype_class_description cd =
  {
    pci_virt = cd.ci_virt;
    pci_params = List.map untype_type_parameter cd.ci_params;
    pci_name = cd.ci_id_name;
    pci_expr = untype_class_type cd.ci_expr;
    pci_loc = cd.ci_loc;
    pci_attributes = cd.ci_attributes;
  }

and untype_class_type_declaration cd =
  {
    pci_virt = cd.ci_virt;
    pci_params = List.map untype_type_parameter cd.ci_params;
    pci_name = cd.ci_id_name;
    pci_expr = untype_class_type cd.ci_expr;
    pci_loc = cd.ci_loc;
    pci_attributes = cd.ci_attributes;
  }

and untype_module_type mty =
  let desc = match mty.mty_desc with
      Tmty_ident (_path, lid) -> Pmty_ident (lid)
    | Tmty_alias (_path, lid) -> Pmty_alias (lid)
    | Tmty_signature sg -> Pmty_signature (untype_signature sg)
    | Tmty_functor (_id, name, mtype1, mtype2) ->
        Pmty_functor (name, Misc.may_map untype_module_type mtype1,
          untype_module_type mtype2)
    | Tmty_with (mtype, list) ->
        Pmty_with (untype_module_type mtype,
          List.map (fun (_path, lid, withc) ->
              untype_with_constraint lid withc
          ) list)
    | Tmty_typeof mexpr ->
        Pmty_typeof (untype_module_expr mexpr)
  in
  Mty.mk ~loc:mty.mty_loc desc

and untype_with_constraint lid cstr =
  match cstr with
    Twith_type decl -> Pwith_type (lid, untype_type_declaration decl)
  | Twith_module (_path, lid2) -> Pwith_module (lid, lid2)
  | Twith_typesubst decl -> Pwith_typesubst (untype_type_declaration decl)
  | Twith_modsubst (_path, lid2) ->
      Pwith_modsubst ({loc = lid.loc; txt=Longident.last lid.txt}, lid2)

and untype_module_expr mexpr =
  match mexpr.mod_desc with
    Tmod_constraint (m, _, Tmodtype_implicit, _ ) ->
      untype_module_expr m
  | _ ->
      let desc = match mexpr.mod_desc with
          Tmod_ident (_p, lid) -> Pmod_ident (lid)
        | Tmod_structure st -> Pmod_structure (untype_structure st)
        | Tmod_functor (_id, name, mtype, mexpr) ->
            Pmod_functor (name, Misc.may_map untype_module_type mtype,
              untype_module_expr mexpr)
        | Tmod_apply (mexp1, mexp2, _) ->
            Pmod_apply (untype_module_expr mexp1, untype_module_expr mexp2)
        | Tmod_constraint (mexpr, _, Tmodtype_explicit mtype, _) ->
            Pmod_constraint (untype_module_expr mexpr,
              untype_module_type mtype)
        | Tmod_constraint (_mexpr, _, Tmodtype_implicit, _) ->
            assert false
        | Tmod_unpack (exp, _pack) ->
        Pmod_unpack (untype_expression exp)
        (* TODO , untype_package_type pack) *)

  in
  Mod.mk ~loc:mexpr.mod_loc desc

and untype_class_expr cexpr =
  let desc = match cexpr.cl_desc with
    | Tcl_constraint ( { cl_desc = Tcl_ident (_path, lid, tyl); _ },
                       None, _, _, _ ) ->
        Pcl_constr (lid,
          List.map untype_core_type tyl)
    | Tcl_structure clstr -> Pcl_structure (untype_class_structure clstr)

    | Tcl_fun (label, pat, _pv, cl, _partial) ->
        Pcl_fun (label, None, untype_pattern pat, untype_class_expr cl)

    | Tcl_apply (cl, args) ->
        Pcl_apply (untype_class_expr cl,
          List.fold_right (fun (label, expo, _) list ->
              match expo with
                None -> list
              | Some exp -> (label, untype_expression exp) :: list
          ) args [])

    | Tcl_let (rec_flat, bindings, _ivars, cl) ->
        Pcl_let (rec_flat,
          List.map untype_binding bindings,
          untype_class_expr cl)

    | Tcl_constraint (cl, Some clty, _vals, _meths, _concrs) ->
        Pcl_constraint (untype_class_expr cl,  untype_class_type clty)

    | Tcl_ident _ -> assert false
    | Tcl_constraint (_, None, _, _, _) -> assert false
  in
  { pcl_desc = desc;
    pcl_loc = cexpr.cl_loc;
    pcl_attributes = cexpr.cl_attributes;
  }

and untype_class_type ct =
  let desc = match ct.cltyp_desc with
      Tcty_signature csg -> Pcty_signature (untype_class_signature csg)
    | Tcty_constr (_path, lid, list) ->
        Pcty_constr (lid, List.map untype_core_type list)
    | Tcty_arrow (label, ct, cl) ->
        Pcty_arrow (label, untype_core_type ct, untype_class_type cl)
  in
  { pcty_desc = desc;
    pcty_loc = ct.cltyp_loc;
    pcty_attributes = ct.cltyp_attributes;
   }

and untype_class_signature cs =
  {
    pcsig_self = untype_core_type cs.csig_self;
    pcsig_fields = List.map untype_class_type_field cs.csig_fields;
  }

and untype_class_type_field ctf =
  let desc = match ctf.ctf_desc with
      Tctf_inherit ct -> Pctf_inherit (untype_class_type ct)
    | Tctf_val (s, mut, virt, ct) ->
        Pctf_val (s, mut, virt, untype_core_type ct)
    | Tctf_method  (s, priv, virt, ct) ->
        Pctf_method  (s, priv, virt, untype_core_type ct)
    | Tctf_constraint  (ct1, ct2) ->
        Pctf_constraint (untype_core_type ct1, untype_core_type ct2)
    | Tctf_attribute x -> Pctf_attribute x
  in
  {
    pctf_desc = desc;
    pctf_loc = ctf.ctf_loc;
    pctf_attributes = ctf.ctf_attributes;
  }

and untype_core_type ct =
  let desc = match ct.ctyp_desc with
      Ttyp_any -> Ptyp_any
    | Ttyp_var s -> Ptyp_var s
    | Ttyp_arrow (label, ct1, ct2) ->
        Ptyp_arrow (label, untype_core_type ct1, untype_core_type ct2)
  | Ttyp_tuple list -> Ptyp_tuple (List.map untype_core_type list)
    | Ttyp_constr (_path, lid, list) ->
        Ptyp_constr (lid,
          List.map untype_core_type list)
    | Ttyp_object (list, o) ->
        Ptyp_object
          (List.map (fun (s, a, t) -> (s, a, untype_core_type t)) list, o)
    | Ttyp_class (_path, lid, list) ->
        Ptyp_class (lid, List.map untype_core_type list)
    | Ttyp_alias (ct, s) ->
        Ptyp_alias (untype_core_type ct, s)
    | Ttyp_variant (list, bool, labels) ->
        Ptyp_variant (List.map untype_row_field list, bool, labels)
    | Ttyp_poly (list, ct) -> Ptyp_poly (list, untype_core_type ct)
    | Ttyp_package pack -> Ptyp_package (untype_package_type pack)
  in
  Typ.mk ~loc:ct.ctyp_loc desc

and untype_class_structure cs =
  { pcstr_self = untype_pattern cs.cstr_self;
    pcstr_fields = List.map untype_class_field cs.cstr_fields;
  }

and untype_row_field rf =
  match rf with
    Ttag (label, attrs, bool, list) ->
      Rtag (label, attrs, bool, List.map untype_core_type list)
  | Tinherit ct -> Rinherit (untype_core_type ct)

and untype_class_field cf =
  let desc = match cf.cf_desc with
      Tcf_inherit (ovf, cl, super, _vals, _meths) ->
        Pcf_inherit (ovf, untype_class_expr cl, super)
    | Tcf_constraint (cty, cty') ->
        Pcf_constraint (untype_core_type cty, untype_core_type cty')
    | Tcf_val (lab, mut, _, Tcfk_virtual cty, _) ->
        Pcf_val (lab, mut, Cfk_virtual (untype_core_type cty))
    | Tcf_val (lab, mut, _, Tcfk_concrete (o, exp), _) ->
        Pcf_val (lab, mut, Cfk_concrete (o, untype_expression exp))
    | Tcf_method (lab, priv, Tcfk_virtual cty) ->
        Pcf_method (lab, priv, Cfk_virtual (untype_core_type cty))
    | Tcf_method (lab, priv, Tcfk_concrete (o, exp)) ->
        Pcf_method (lab, priv, Cfk_concrete (o, untype_expression exp))
    | Tcf_initializer exp -> Pcf_initializer (untype_expression exp)
    | Tcf_attribute x -> Pcf_attribute x
  in
  { pcf_desc = desc; pcf_loc = cf.cf_loc; pcf_attributes = cf.cf_attributes }<|MERGE_RESOLUTION|>--- conflicted
+++ resolved
@@ -121,10 +121,7 @@
           Ptype_variant (List.map untype_constructor_declaration list)
       | Ttype_record list ->
           Ptype_record (List.map untype_label_declaration list)
-<<<<<<< HEAD
-=======
       | Ttype_open -> Ptype_open
->>>>>>> 047e0974
     );
     ptype_private = decl.typ_private;
     ptype_manifest = option untype_core_type decl.typ_manifest;
@@ -132,26 +129,16 @@
     ptype_loc = decl.typ_loc;
   }
 
-<<<<<<< HEAD
-and untype_label_declaration ld =
-  {
-    pld_name=ld.ld_name;
-    pld_mutable=ld.ld_mutable;
-    pld_type=untype_core_type ld.ld_type;
-    pld_loc=ld.ld_loc;
-    pld_attributes=ld.ld_attributes;
-  }
-=======
 and untype_type_parameter (ct, v) = (untype_core_type ct, v)
->>>>>>> 047e0974
-
-and untype_constructor_declaration cd =
-  {
-   pcd_name = cd.cd_name;
-   pcd_args = begin match cd.cd_args with
+
+and untype_constructor_arguments = function
    | Cstr_tuple l -> Pcstr_tuple (List.map untype_core_type l)
    | Cstr_record l -> Pcstr_record (List.map untype_label_declaration l)
-   end;
+
+and untype_constructor_declaration cd =
+  {
+   pcd_name = cd.cd_name;
+   pcd_args = untype_constructor_arguments cd.cd_args;
    pcd_res = option untype_core_type cd.cd_res;
    pcd_loc = cd.cd_loc;
    pcd_attributes = cd.cd_attributes;
@@ -181,7 +168,7 @@
     pext_name = ext.ext_name;
     pext_kind = (match ext.ext_kind with
         Text_decl (args, ret) ->
-          Pext_decl (List.map untype_core_type args,
+          Pext_decl (untype_constructor_arguments args,
                      option untype_core_type ret)
       | Text_rebind (_p, lid) -> Pext_rebind lid
     );
